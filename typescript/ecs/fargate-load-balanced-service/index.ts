import ec2 = require('@aws-cdk/aws-ec2');
import ecs = require('@aws-cdk/aws-ecs');
import ecs_patterns = require('@aws-cdk/aws-ecs-patterns');
import cdk = require('@aws-cdk/core');

class BonjourFargate extends cdk.Stack {
  constructor(scope: cdk.App, id: string, props?: cdk.StackProps) {
    super(scope, id, props);

    // Create VPC and Fargate Cluster
    // NOTE: Limit AZs to avoid reaching resource quotas
    const vpc = new ec2.Vpc(this, 'MyVpc', { maxAzs: 2 });
    const cluster = new ecs.Cluster(this, 'Cluster', { vpc });

    // Instantiate Fargate Service with just cluster and image
<<<<<<< HEAD
    const fargateService = new ecs_patterns.ApplicationLoadBalancedFargateService(this, "FargateService", {
=======
    const fargateService = new ecs_patterns.NetworkLoadBalancedFargateService(this, "FargateService", {
>>>>>>> b91e8f6f
      cluster,
      taskImageOptions: {
        image: ecs.ContainerImage.fromRegistry("amazon/amazon-ecs-sample"),
      },
    });

    // Output the DNS where you can access your service
    new cdk.CfnOutput(this, 'LoadBalancerDNS', { value: fargateService.loadBalancer.loadBalancerDnsName });
  }
}

const app = new cdk.App();

new BonjourFargate(app, 'Bonjour');

app.synth();<|MERGE_RESOLUTION|>--- conflicted
+++ resolved
@@ -13,11 +13,7 @@
     const cluster = new ecs.Cluster(this, 'Cluster', { vpc });
 
     // Instantiate Fargate Service with just cluster and image
-<<<<<<< HEAD
-    const fargateService = new ecs_patterns.ApplicationLoadBalancedFargateService(this, "FargateService", {
-=======
     const fargateService = new ecs_patterns.NetworkLoadBalancedFargateService(this, "FargateService", {
->>>>>>> b91e8f6f
       cluster,
       taskImageOptions: {
         image: ecs.ContainerImage.fromRegistry("amazon/amazon-ecs-sample"),
